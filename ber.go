package ber

import (
	"bytes"
	"fmt"
	"io"
	"os"
	"reflect"
)

type Packet struct {
	ClassType   Class
	TagType     Type
	Tag         Tag
	Value       interface{}
	ByteValue   []byte
	Data        *bytes.Buffer
	Children    []*Packet
	Description string
}

type Tag uint8

const (
	TagEOC              Tag = 0x00
	TagBoolean          Tag = 0x01
	TagInteger          Tag = 0x02
	TagBitString        Tag = 0x03
	TagOctetString      Tag = 0x04
	TagNULL             Tag = 0x05
	TagObjectIdentifier Tag = 0x06
	TagObjectDescriptor Tag = 0x07
	TagExternal         Tag = 0x08
	TagRealFloat        Tag = 0x09
	TagEnumerated       Tag = 0x0a
	TagEmbeddedPDV      Tag = 0x0b
	TagUTF8String       Tag = 0x0c
	TagRelativeOID      Tag = 0x0d
	TagSequence         Tag = 0x10
	TagSet              Tag = 0x11
	TagNumericString    Tag = 0x12
	TagPrintableString  Tag = 0x13
	TagT61String        Tag = 0x14
	TagVideotexString   Tag = 0x15
	TagIA5String        Tag = 0x16
	TagUTCTime          Tag = 0x17
	TagGeneralizedTime  Tag = 0x18
	TagGraphicString    Tag = 0x19
	TagVisibleString    Tag = 0x1a
	TagGeneralString    Tag = 0x1b
	TagUniversalString  Tag = 0x1c
	TagCharacterString  Tag = 0x1d
	TagBMPString        Tag = 0x1e
	TagBitmask          Tag = 0x1f // xxx11111b
)

var tagMap = map[Tag]string{
	TagEOC:              "EOC (End-of-Content)",
	TagBoolean:          "Boolean",
	TagInteger:          "Integer",
	TagBitString:        "Bit String",
	TagOctetString:      "Octet String",
	TagNULL:             "NULL",
	TagObjectIdentifier: "Object Identifier",
	TagObjectDescriptor: "Object Descriptor",
	TagExternal:         "External",
	TagRealFloat:        "Real (float)",
	TagEnumerated:       "Enumerated",
	TagEmbeddedPDV:      "Embedded PDV",
	TagUTF8String:       "UTF8 String",
	TagRelativeOID:      "Relative-OID",
	TagSequence:         "Sequence and Sequence of",
	TagSet:              "Set and Set OF",
	TagNumericString:    "Numeric String",
	TagPrintableString:  "Printable String",
	TagT61String:        "T61 String",
	TagVideotexString:   "Videotex String",
	TagIA5String:        "IA5 String",
	TagUTCTime:          "UTC Time",
	TagGeneralizedTime:  "Generalized Time",
	TagGraphicString:    "Graphic String",
	TagVisibleString:    "Visible String",
	TagGeneralString:    "General String",
	TagUniversalString:  "Universal String",
	TagCharacterString:  "Character String",
	TagBMPString:        "BMP String",
}

type Class uint8

const (
	ClassUniversal   Class = 0   // 00xxxxxxb
	ClassApplication Class = 64  // 01xxxxxxb
	ClassContext     Class = 128 // 10xxxxxxb
	ClassPrivate     Class = 192 // 11xxxxxxb
	ClassBitmask     Class = 192 // 11xxxxxxb
)

var ClassMap = map[Class]string{
	ClassUniversal:   "Universal",
	ClassApplication: "Application",
	ClassContext:     "Context",
	ClassPrivate:     "Private",
}

type Type uint8

const (
	TypePrimitive   Type = 0  // xx0xxxxxb
	TypeConstructed Type = 32 // xx1xxxxxb
	TypeBitmask     Type = 32 // xx1xxxxxb
)

var TypeMap = map[Type]string{
	TypePrimitive:   "Primitive",
	TypeConstructed: "Constructed",
}

var Debug bool = false

func PrintBytes(out io.Writer, buf []byte, indent string) {
	data_lines := make([]string, (len(buf)/30)+1)
	num_lines := make([]string, (len(buf)/30)+1)

	for i, b := range buf {
		data_lines[i/30] += fmt.Sprintf("%02x ", b)
		num_lines[i/30] += fmt.Sprintf("%02d ", (i+1)%100)
	}

	for i := 0; i < len(data_lines); i++ {
		out.Write([]byte(indent + data_lines[i] + "\n"))
		out.Write([]byte(indent + num_lines[i] + "\n\n"))
	}
}

func PrintPacket(p *Packet) {
	printPacket(os.Stdout, p, 0, false)
}

func printPacket(out io.Writer, p *Packet, indent int, printBytes bool) {
	indent_str := ""

	for len(indent_str) != indent {
		indent_str += " "
	}

	class_str := ClassMap[p.ClassType]

	tagtype_str := TypeMap[p.TagType]

	tag_str := fmt.Sprintf("0x%02X", p.Tag)

	if p.ClassType == ClassUniversal {
		tag_str = tagMap[p.Tag]
	}

	value := fmt.Sprint(p.Value)
	description := ""

	if p.Description != "" {
		description = p.Description + ": "
	}

	fmt.Fprintf(out, "%s%s(%s, %s, %s) Len=%d %q\n", indent_str, description, class_str, tagtype_str, tag_str, p.Data.Len(), value)

	if printBytes {
		PrintBytes(out, p.Bytes(), indent_str)
	}

	for _, child := range p.Children {
		printPacket(out, child, indent+1, printBytes)
	}
}

func resizeBuffer(in []byte, new_size int) (out []byte) {
	out = make([]byte, new_size)

	copy(out, in)

	return
}

func ReadPacket(reader io.Reader) (*Packet, error) {
	var header [2]byte
	buf := header[:]
	_, err := io.ReadFull(reader, buf)

	if err != nil {
		return nil, err
	}

	idx := 2
	var datalen int
	l := buf[1]

	if l&0x80 == 0 {
		// The length is encoded in the bottom 7 bits.
		datalen = int(l & 0x7f)
		if Debug {
			fmt.Printf("Read: datalen = %d len(buf) = %d\n  ", l, len(buf))

			for _, b := range buf {
				fmt.Printf("%02X ", b)
			}

			fmt.Printf("\n")
		}
	} else {
		// Bottom 7 bits give the number of length bytes to follow.
		numBytes := int(l & 0x7f)
		if numBytes == 0 {
			return nil, fmt.Errorf("invalid length found")
		}
		idx += numBytes
		buf = resizeBuffer(buf, 2+numBytes)
		_, err := io.ReadFull(reader, buf[2:])

		if err != nil {
			return nil, err
		}
		datalen = 0
		for i := 0; i < numBytes; i++ {
			b := buf[2+i]
			datalen <<= 8
			datalen |= int(b)
		}

		if Debug {
			fmt.Printf("Read: datalen = %d numbytes=%d len(buf) = %d\n  ", datalen, numBytes, len(buf))

			for _, b := range buf {
				fmt.Printf("%02X ", b)
			}

			fmt.Printf("\n")
		}
	}

	buf = resizeBuffer(buf, idx+datalen)
	_, err = io.ReadFull(reader, buf[idx:])

	if err != nil {
		return nil, err
	}

	if Debug {
		fmt.Printf("Read: len( buf ) = %d  idx=%d datalen=%d idx+datalen=%d\n  ", len(buf), idx, datalen, idx+datalen)

		for _, b := range buf {
			fmt.Printf("%02X ", b)
		}
	}

	p, _ := decodePacket(buf)

	return p, nil
}

<<<<<<< HEAD
func DecodeString(data []byte) (ret string) {
	ret = string(data)
=======
func DecodeString(data []byte) string {
	return string(data)
>>>>>>> 295c7b21
}

func parseInt64(bytes []byte) (ret int64, err error) {
	if len(bytes) > 8 {
		// We'll overflow an int64 in this case.
		err = fmt.Errorf("integer too large")
		return
	}
	for bytesRead := 0; bytesRead < len(bytes); bytesRead++ {
		ret <<= 8
		ret |= int64(bytes[bytesRead])
	}

	// Shift up and down in order to sign extend the result.
	ret <<= 64 - uint8(len(bytes))*8
	ret >>= 64 - uint8(len(bytes))*8
	return
}

func encodeInteger(i int64) []byte {
	n := int64Length(i)
	out := make([]byte, n)

	var j int
	for ; n > 0; n-- {
		out[j] = (byte(i >> uint((n-1)*8)))
		j++
	}

	return out
}

func int64Length(i int64) (numBytes int) {
	numBytes = 1

	for i > 127 {
		numBytes++
		i >>= 8
	}

	for i < -128 {
		numBytes++
		i >>= 8
	}

	return
}

func DecodePacket(data []byte) *Packet {
	p, _ := decodePacket(data)

	return p
}

func decodePacket(data []byte) (*Packet, []byte) {
	if Debug {
		fmt.Printf("decodePacket: enter %d\n", len(data))
	}

	p := new(Packet)

	p.ClassType = Class(data[0]) & ClassBitmask
	p.TagType = Type(data[0]) & TypeBitmask
	p.Tag = Tag(data[0]) & TagBitmask

	var datalen int
	l := data[1]
	datapos := 2
	if l&0x80 == 0 {
		// The length is encoded in the bottom 7 bits.
		datalen = int(l & 0x7f)
	} else {
		// Bottom 7 bits give the number of length bytes to follow.
		numBytes := int(l & 0x7f)
		if numBytes == 0 {
			return nil, nil
		}
		datapos += numBytes
		datalen = 0
		for i := 0; i < numBytes; i++ {
			b := data[2+i]
			datalen <<= 8
			datalen |= int(b)
		}
	}

	p.Data = new(bytes.Buffer)

	p.Children = make([]*Packet, 0, 2)

	p.Value = nil

	value_data := data[datapos : datapos+datalen]

	if p.TagType == TypeConstructed {
		for len(value_data) != 0 {
			var child *Packet

			child, value_data = decodePacket(value_data)
			p.AppendChild(child)
		}
	} else if p.ClassType == ClassUniversal {
		p.Data.Write(data[datapos : datapos+datalen])
		p.ByteValue = value_data

		switch p.Tag {
		case TagEOC:
		case TagBoolean:
			val, _ := parseInt64(value_data)

			p.Value = val != 0
		case TagInteger:
			p.Value, _ = parseInt64(value_data)
		case TagBitString:
		case TagOctetString:
			// the actual string encoding is not known here
			// (e.g. for LDAP value_data is already an UTF8-encoded
			// string). Return the data without further processing
			p.Value = DecodeString(value_data)
		case TagNULL:
		case TagObjectIdentifier:
		case TagObjectDescriptor:
		case TagExternal:
		case TagRealFloat:
		case TagEnumerated:
			p.Value, _ = parseInt64(value_data)
		case TagEmbeddedPDV:
		case TagUTF8String:
		case TagRelativeOID:
		case TagSequence:
		case TagSet:
		case TagNumericString:
		case TagPrintableString:
			p.Value = DecodeString(value_data)
		case TagT61String:
		case TagVideotexString:
		case TagIA5String:
		case TagUTCTime:
		case TagGeneralizedTime:
		case TagGraphicString:
		case TagVisibleString:
		case TagGeneralString:
		case TagUniversalString:
		case TagCharacterString:
		case TagBMPString:
		}
	} else {
		p.Data.Write(data[datapos : datapos+datalen])
	}

	return p, data[datapos+datalen:]
}

func (p *Packet) Bytes() []byte {
	var out bytes.Buffer

	out.Write([]byte{byte(p.ClassType) | byte(p.TagType) | byte(p.Tag)})
	packet_length := encodeInteger(int64(p.Data.Len()))

	if p.Data.Len() > 127 || len(packet_length) > 1 {
		out.Write([]byte{byte(len(packet_length) | 128)})
		out.Write(packet_length)
	} else {
		out.Write(packet_length)
	}

	out.Write(p.Data.Bytes())

	return out.Bytes()
}

func (p *Packet) AppendChild(child *Packet) {
	p.Data.Write(child.Bytes())
	p.Children = append(p.Children, child)
}

func Encode(ClassType Class, TagType Type, Tag Tag, Value interface{}, Description string) *Packet {
	p := new(Packet)

	p.ClassType = ClassType
	p.TagType = TagType
	p.Tag = Tag
	p.Data = new(bytes.Buffer)

	p.Children = make([]*Packet, 0, 2)

	p.Value = Value
	p.Description = Description

	if Value != nil {
		v := reflect.ValueOf(Value)

		if ClassType == ClassUniversal {
			switch Tag {
			case TagOctetString:
				sv, ok := v.Interface().(string)

				if ok {
					p.Data.Write([]byte(sv))
				}
			}
		}
	}

	return p
}

func NewSequence(Description string) *Packet {
	return Encode(ClassUniversal, TypeConstructed, TagSequence, nil, Description)
}

func NewBoolean(ClassType Class, TagType Type, Tag Tag, Value bool, Description string) *Packet {
	intValue := int64(0)

	if Value {
		intValue = 1
	}

	p := Encode(ClassType, TagType, Tag, nil, Description)

	p.Value = Value
	p.Data.Write(encodeInteger(intValue))

	return p
}

func NewInteger(ClassType Class, TagType Type, Tag Tag, Value interface{}, Description string) *Packet {
	p := Encode(ClassType, TagType, Tag, nil, Description)

	p.Value = Value
	switch v := Value.(type) {
	case int:
		p.Data.Write(encodeInteger(int64(v)))
	case uint:
		p.Data.Write(encodeInteger(int64(v)))
	case int64:
		p.Data.Write(encodeInteger(v))
	case uint64:
		// TODO : check range or add encodeUInt...
		p.Data.Write(encodeInteger(int64(v)))
	case int32:
		p.Data.Write(encodeInteger(int64(v)))
	case uint32:
		p.Data.Write(encodeInteger(int64(v)))
	case int16:
		p.Data.Write(encodeInteger(int64(v)))
	case uint16:
		p.Data.Write(encodeInteger(int64(v)))
	case int8:
		p.Data.Write(encodeInteger(int64(v)))
	case uint8:
		p.Data.Write(encodeInteger(int64(v)))
	default:
		// TODO : add support for big.Int ?
		panic(fmt.Sprintf("Invalid type %T, expected {u|}int{64|32|16|8}", v))
	}

	return p
}

func NewString(ClassType Class, TagType Type, Tag Tag, Value, Description string) *Packet {
	p := Encode(ClassType, TagType, Tag, nil, Description)

	p.Value = Value
	p.Data.Write([]byte(Value))

	return p
}<|MERGE_RESOLUTION|>--- conflicted
+++ resolved
@@ -256,13 +256,8 @@
 	return p, nil
 }
 
-<<<<<<< HEAD
-func DecodeString(data []byte) (ret string) {
-	ret = string(data)
-=======
 func DecodeString(data []byte) string {
 	return string(data)
->>>>>>> 295c7b21
 }
 
 func parseInt64(bytes []byte) (ret int64, err error) {
